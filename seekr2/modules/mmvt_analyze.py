"""
Routines for the analysis stage of an MMVT calculation
"""

from collections import defaultdict

import numpy as np
import scipy.linalg as la

import seekr2.modules.common_analyze as common_analyze

def openmm_read_output_file_list(output_file_list, max_time=None, 
                                 existing_lines=[], skip_restart_check=False):
    """
    Read the output files produced by the plugin (backend) of 
    SEEKR2 and extract transition statistics and times
    """
    
    MAX_ITER = 1000000000
    if len(existing_lines) == 0:
        files_lines = []
        start_times = []
        for i, output_file_name in enumerate(output_file_list):
            start_time = None
            file_lines = []
            with open(output_file_name, "r") as output_file:
                for counter, line in enumerate(output_file):
                    if line.startswith("#") or len(line.strip()) == 0:
                        continue
                    line_list = line.strip().split(',')
                    file_lines.append(line_list)
                    dest_boundary = int(line_list[0])
                    bounce_index = int(line_list[1])
                    # TODO: change the following value to interval time
                    dest_time = float(line_list[2]) 
                    if start_time is None:
                        start_time = dest_time
                
                if len(file_lines) == 0:
                    continue
                
                if start_time is None:
                    start_times.append(0.0)
                else:
                    start_times.append(start_time)
            
            files_lines.append(file_lines)
                
        lines = []
        for i, file_lines in enumerate(files_lines):
            if not skip_restart_check and not len(file_lines) == 0:
                # make sure that we delete lines that occurred after a restart 
                # backup
                if i < len(files_lines)-1:
                    # then it's not the last file
                    next_start_time = start_times[i+1]
                else:
                    next_start_time = 1e99
                counter = 0
                while float(file_lines[-1][2]) > next_start_time:
                    file_lines.pop()
                    if counter > MAX_ITER or len(file_lines)==0:
                        break
                    counter += 1
                
            lines += file_lines
        
    else:
        lines = existing_lines
    
    N_i_j_alpha = defaultdict(int)
    R_i_alpha_list = defaultdict(list)
    N_alpha_beta = defaultdict(int)
    T_alpha_list = []
    
    last_bounce_time = -1.0
    src_boundary = None
    src_time = None
    for counter, line in enumerate(lines):
        
        dest_boundary = int(line[0])
        bounce_index = int(line[1])
        # TODO: change the following value to interval time
        dest_time = float(line[2]) 
        # This is used in convergence
        if max_time is not None:
            if dest_time > max_time:
                break
        if src_boundary is None:
            src_boundary = dest_boundary
            src_time = dest_time
            last_bounce_time = dest_time
            continue
        if src_boundary != dest_boundary:
            time_diff = dest_time - src_time
            """
            Problem situation: If a simulation fails, but bounces
            have occurred after the checkpoint, then when the 
            restart is restored, then those bounces will be double-
            counted in the restart as well.
            Solution: look at all starting times in the files, and 
            disregard all bounces that occur after the next files'
            starting time.
            """
            if not skip_restart_check:
                assert time_diff >= 0.0, "incubation times cannot be "\
                    "negative. Has an output file been concatenated "\
                    "incorrectly? file name(s): %s, line number: %d" % (
                    ",".join(output_file_list), counter)
            N_i_j_alpha[(src_boundary, dest_boundary)] += 1
            R_i_alpha_list[src_boundary].append(time_diff)
            src_boundary = dest_boundary
            src_time = dest_time
        # dest_boundary is beta
        N_alpha_beta[dest_boundary] += 1
        T_alpha_list.append(dest_time - last_bounce_time)
        #R_i_alpha_dict[src_boundary] += dest_time - last_bounce_time
        #assert dest_time - last_bounce_time != 0, \
        #    "Two bounces occurred at the same time and at the same "\
        #    "milestone in file name: %s, line number: %d" % (
        #        output_file_name, counter)
        last_bounce_time = dest_time
    
    R_i_alpha_average = defaultdict(float)
    R_i_alpha_std_dev = defaultdict(float)
    R_i_alpha_total = defaultdict(float)
    
    for key in R_i_alpha_list:
        R_i_alpha_average[key] = np.mean(R_i_alpha_list[key])
        R_i_alpha_std_dev[key] = np.std(R_i_alpha_list[key])
        R_i_alpha_total[key] = np.sum(R_i_alpha_list[key])
        
    T_alpha_average = np.mean(T_alpha_list)
    T_alpha_std_dev = np.std(T_alpha_list)
    T_alpha_total = np.sum(T_alpha_list)
    
    if len(R_i_alpha_list) == 0:
        R_i_alpha_average[src_boundary] = T_alpha_average
        R_i_alpha_std_dev[src_boundary] = T_alpha_std_dev
        R_i_alpha_total[src_boundary] = T_alpha_total
        R_i_alpha_list[src_boundary] = T_alpha_list
        
    return N_i_j_alpha, R_i_alpha_list, R_i_alpha_average, \
        R_i_alpha_std_dev, R_i_alpha_total, N_alpha_beta, T_alpha_list, \
        T_alpha_average, T_alpha_std_dev, T_alpha_total, lines

def openmm_read_statistics_file(statistics_file_name):
    """
    Read the statistics file produced by the plugin (backend) of
    SEEKR2 and extract transition statistics and times.

    Parameters
    ----------
    statistics_file_name : string
        The name of the openmmvt output file to read for extracting
        transition statistics

    Returns
    -------
    N_i_j_alpha_dict : dict
        dictionary of counts of transitions within cell alpha 
        between boundaries i and j.
        
    R_i_alpha_dict : dict
        dictionary of transition incubation times spent before 
        touching surface i
    
    N_alpha_beta_dict : dict
        dictionary array of counts that a transition between 
        cell alpha and beta
        
    T_alpha : float
        Total time spent within this cell.
    """
    raise Exception("Statistics needed for error analysis are not yet "\
                    "extracted in this function.")
    N_i_j_alpha_dict = defaultdict(int)
    R_i_alpha_dict = defaultdict(float)
    N_alpha_beta_dict = defaultdict(int)
    T_alpha = 0.0
    with open(statistics_file_name, 'r') as output_file:
        for line in output_file:
            linesplit = line.strip().split(' ')
            if line.startswith("N_alpha_"):
                keysplit = linesplit[0].split('_')
                dest_boundary = int(keysplit[2].strip(':'))
                value = int(linesplit[1])
                N_alpha_beta_dict[dest_boundary] += value
                
            elif line.startswith("N_"):
                keysplit = linesplit[0].split('_')
                src_boundary = int(keysplit[1])
                dest_boundary = int(keysplit[2])
                if src_boundary == dest_boundary:
                    continue
                value = int(linesplit[1])
                N_i_j_alpha_dict[(src_boundary, dest_boundary)] += value
                
            elif line.startswith("R_"):
                keysplit = linesplit[0].split('_')
                src_boundary = int(keysplit[1])
                value = float(linesplit[1])
                R_i_alpha_dict[src_boundary] += value
                
            elif line.startswith("T_alpha"):
                value = float(linesplit[1])
                T_alpha = value
                
            else:
                raise Exception("Unexpected line: %s in file %s" % \
                                (line, statistics_file_name))
            
    return N_i_j_alpha_dict, R_i_alpha_dict, N_alpha_beta_dict, T_alpha

def namd_read_output_file_list(output_file_list, anchor, timestep, 
                               max_time=None, existing_lines=[], 
                               skip_restart_check=False):
    """
    Read the output files produced by the plugin (backend) of 
    NAMD and extract transition statistics and times

    Parameters
    ----------
    output_file_list : list
        The names of the NAMD output files to read for 
        extracting transition statistics

    Returns
    -------
    N_i_j_alpha_dict : dict
        dictionary of counts of transitions within cell alpha 
        between boundaries i and j.
        
    R_i_alpha_dict : dict
        dictionary of transition incubation times spent before 
        touching surface i
    
    N_alpha_beta_dict : dict
        dictionary array of counts that a transition between cell 
        alpha and beta
        
    T_alpha : float
        Total time spent within this cell.
    """
    MAX_ITER = 1000000000
    if len(existing_lines) == 0:
        files_lines = []
        start_times = []
        for i, output_file_name in enumerate(output_file_list):
            start_time = None
            file_lines = []
            with open(output_file_name, "r") as output_file:
                for counter, line in enumerate(output_file):
                    if not line.startswith("SEEKR") or len(line.strip()) == 0:
                        continue
                    elif line.startswith("SEEKR: Cell"):
                        line = line.strip().split(" ")
                        file_lines.append(line)
                        current_stepnum = int(line[8].strip(","))
                        if start_time is None:
                            start_time = current_stepnum
                    
                    elif line.startswith("SEEKR: Milestone"):
                        line = line.strip().split(" ")
                        file_lines.append(line)
                        current_stepnum = int(line[10].strip(","))
                        if start_time is None:
                            start_time = current_stepnum
                
                start_times.append(start_time)
            
            files_lines.append(file_lines)
                
        lines = []
        for i, file_lines in enumerate(files_lines):
            if not skip_restart_check:
                # make sure that we delete lines that occurred after a restart 
                # backup
                if i < len(files_lines)-1:
                    # then it's not the last file
                    # TODO: this feature is broken
                    #next_start_time = start_times[i+1]
                    next_start_time = 1e99
                else:
                    next_start_time = 1e99
                counter = 0
                last_line = file_lines[-1]
                if last_line[1].startswith("Cell"):
                    last_stepnum = int(last_line[8].strip(","))
                elif last_line[1].startswith("Milestone"):
                    last_stepnum = int(last_line[10].strip(","))
                else:
                    raise Exception("Problem: last_line: {}".format(last_line))
                    
                while last_stepnum > next_start_time:
                    file_lines.pop()
                    last_line = file_lines[-1]
                    if last_line[1].startswith("SEEKR: Cell"):
                        last_stepnum = int(last_line[8].strip(","))
                    elif last_line[1].startswith("SEEKR: Milestone"):
                        last_stepnum = int(last_line[10].strip(","))
                    if counter > MAX_ITER:
                        break
                    counter += 1
                
            lines += file_lines
        
    else:
        lines = existing_lines
    
    N_i_j_alpha = defaultdict(int)
    R_i_alpha_list = defaultdict(list)
    N_alpha_beta = defaultdict(int)
    T_alpha_list = []
    last_bounce_time = -1.0
    alias_src = None
        
    for counter, line in enumerate(lines):
        if line[1].startswith("Cell"):
            current_anchor_raw = int(line[4].strip(","))
            next_anchor_raw = int(line[6].strip(","))
            current_stepnum = int(line[8].strip(","))
            diff = next_anchor_raw - current_anchor_raw
            next_anchor = anchor.index + diff
            dest_boundary = None
            dest_time = current_stepnum * timestep
            if max_time is not None:
                if dest_time > max_time:
                    break
                
            for milestone in anchor.milestones:
                if milestone.neighbor_anchor_index == next_anchor:
                    dest_boundary = milestone.index
                    alias_dest = milestone.alias_index
                    alias_src = alias_dest
                    
            assert dest_boundary is not None
            
        elif line[1].startswith("Milestone"):
            src_boundary = line[6].strip(",")
            dest_boundary = int(line[8].strip(",")) # NOTE: make it alias_id, not id
            current_stepnum = int(line[10].strip(","))
            dest_time = current_stepnum * timestep
            if max_time is not None:
                if dest_time > max_time:
                    break
                
            if src_boundary == "none":
                src_boundary = dest_boundary
                src_time = dest_time
                # TODO: the situation will need to be eventually resolved
                # when a restart backup is restored and the later files
                # have bounces which occur at a later time than the first
                # bounces of the open file. Those overwritten statistics
                # will have to be discarded somehow. The following
                # assertion should, in the meantime, prevent those
                # statistics from being inadvertently counted
                """
                if dest_time < last_bounce_time:
                    print("dest_time:", dest_time)
                    print("last_bounce_time:", last_bounce_time)
                assert dest_time > last_bounce_time
                """
                # Handle this if 'restart' is in the file name.
                
                continue
            
            else:
                src_boundary = int(src_boundary)
                incubation_steps = int(line[13].strip(","))
                incubation_time = incubation_steps * timestep
                time_diff = dest_time - src_time
                assert time_diff >= 0.0, "incubation times cannot be "\
                    "negative. Has an output file been concatenated "\
                    "incorrectly? file name: %s, line number: %d" % (
                        output_file_name, counter)
                alias_src = None
                alias_dest = None
                for milestone in anchor.milestones:
                    if milestone.index == src_boundary:
                        alias_src = milestone.alias_index
                    elif milestone.index == dest_boundary:
                        alias_dest = milestone.alias_index
                
                N_i_j_alpha[(alias_src, alias_dest)] += 1
                R_i_alpha_list[alias_src].append(incubation_time)
            src_boundary = dest_boundary
            src_time = dest_time
            
        else:
            raise Exception("Unable to handle line: %s" % line)
        
        N_alpha_beta[alias_dest] += 1
        T_alpha_list.append(dest_time - last_bounce_time)
        """
        assert dest_time - last_bounce_time != 0, \
            "Two bounces occurred at the same time and at the same "\
            "milestone in file name: %s, line number: %d" % (
                output_file_name, counter)
        """
        last_bounce_time = dest_time
    
    R_i_alpha_average = defaultdict(float)
    R_i_alpha_std_dev = defaultdict(float)
    R_i_alpha_total = defaultdict(float)
    for key in R_i_alpha_list:
        R_i_alpha_average[key] = np.mean(R_i_alpha_list[key])
        R_i_alpha_std_dev[key] = np.std(R_i_alpha_list[key])
        R_i_alpha_total[key] = np.sum(R_i_alpha_list[key])
        
    T_alpha_average = np.mean(T_alpha_list)
    T_alpha_std_dev = np.std(T_alpha_list)
    T_alpha_total = np.sum(T_alpha_list)
    
    if len(R_i_alpha_list) == 0 and alias_src is not None:
        R_i_alpha_average[alias_src] = T_alpha_average
        R_i_alpha_std_dev[alias_src] = T_alpha_std_dev
        R_i_alpha_total[alias_src] = T_alpha_total
        R_i_alpha_list[alias_src] = T_alpha_list
        
        
    return N_i_j_alpha, R_i_alpha_list, R_i_alpha_average, \
        R_i_alpha_std_dev, R_i_alpha_total, N_alpha_beta, T_alpha_list, \
        T_alpha_average, T_alpha_std_dev, T_alpha_total, lines

class MMVT_anchor_statistics():
    """
    Contain all the transition statistics for an anchor within
     an MMVT calculation.
    
    Attributes:
    -----------
    N_i_j_alpha_dict : dict
        Represents the N_i_j_alpha quantities in the MMVT calculation.
        The attribute represents the number of times a transition was
        observed within cell alpha going from surface i to surface j.
        The keys of the dict are a tuple (i,j) composed of two ints,
        and the value is an int count of transitions.
        
    R_i_alpha_dict : dict
        Represents the R_i_alpha quantities in the MMVT calculation.
        The attribute represents the total time a transition spent
        after bouncing off of surface i before touching another 
        surface, and was observed within cell alpha. The keys of the 
        dict are an int i, and the value is a float representing time.
    
    R_i_average : dict
        The averages of the values in R_i_list.
        
    R_i_std_dev : dict
        The standard deviations of the values in R_i_list.
        
    R_i_total : dict
        The sum total of the values in R_i_list.
    
    N_alpha_beta_dict : dict
        Represents the N_alpha_beta quantities in the MMVT calculation.
        The attribute represents the number of times the system bounced
        off of the surface between the current cell alpha and another
        cell beta.
    
    T_alpha_list : list
        A list of times between bounces within anchor alpha, regardless
        of the identity of the source or destination milestones.
        
    T_alpha_average : float
        The average of the values in T_alpha_list.
        
    T_alpha_std_dev : float
        The standard deviation of the values in in T_alpha_list.
    
    T_alpha_total : float
        Represents the quantity T_alpha in the MMVT calculation. The
        attribute represents the total time spent within the simulation
        not counting the time at the beginning spent before any bounces
        occurred, and also not counting the time spent at the end after
        the last bounce occurred. This is equivalent to the sum total
        of the values in T_alpha_list.
    
    N_alpha_beta : dict
        A dictionary whose keys are the indices of adjacent anchors and
        whose values are the counts of bounces against those anchors.
        
    k_alpha_beta : dict
        A dictionary whose keys are the indices of adjacent anchors and
        whose values are the rate of transitions between those anchors.
    
    alpha : int
        The index of the anchor whose transition statistics are 
        represented by this object.
    
    existing_lines : list
        If the output files for this anchor has already been read, then
        those lines will be stored here to save on I/O.
    """
    
    def __init__(self, alpha):
        
        self.N_i_j_alpha = None
        self.R_i_alpha_list = None
        self.R_i_alpha_average = None
        self.R_i_alpha_std_dev = None
        self.R_i_alpha_total = None
        self.T_alpha_list = []
        self.T_alpha_average = None
        self.T_alpha_std_dev = None
        self.T_alpha_total = None
        self.N_alpha_beta = None
        self.k_alpha_beta = {}
        self.alpha = alpha
        self.existing_lines = []
        return
    
    def read_output_file_list(self, engine, output_file_list, max_time, anchor, 
                              timestep):
        """
        Depending on the engine and other settings, read the SEEKR2 
        output files to fill out transition statistics.
        """
        if engine == "openmm":
            self.N_i_j_alpha, self.R_i_alpha_list, self.R_i_alpha_average, \
            self.R_i_alpha_std_dev, self.R_i_alpha_total, self.N_alpha_beta, \
            self.T_alpha_list, self.T_alpha_average, self.T_alpha_std_dev, \
            self.T_alpha_total, self.existing_lines \
                = openmm_read_output_file_list(
                    output_file_list, max_time, self.existing_lines)
        elif engine == "namd":
            self.N_i_j_alpha, self.R_i_alpha_list, self.R_i_alpha_average, \
            self.R_i_alpha_std_dev, self.R_i_alpha_total, self.N_alpha_beta, \
            self.T_alpha_list, self.T_alpha_average, self.T_alpha_std_dev, \
            self.T_alpha_total, self.existing_lines \
                = namd_read_output_file_list(
                    output_file_list, anchor, timestep, max_time, 
                    self.existing_lines)
        elif engine == "browndye2":
            pass
        else:
            raise Exception("Engine not allowed: {}. Must be 'openmm', "\
                            "'namd', or 'browndye'.")
        for key in self.N_alpha_beta:
            self.k_alpha_beta[key] = self.N_alpha_beta[key] / self.T_alpha_total
        assert self.T_alpha_total >= 0.0
        #assert len(self.k_alpha_beta) > 0, \
        #    "Missing statistics for anchor %d" % anchor.index
        #self.print_stats()
        return
    
    def print_stats(self):
        """ Print statistics for easy viewing."""
        print("self.alpha:", self.alpha)
        print("self.N_i_j_alpha:", self.N_i_j_alpha)
        print("self.R_i_alpha_average:", self.R_i_alpha_average)
        print("self.R_i_alpha_std_dev:", self.R_i_alpha_std_dev)
        print("self.R_i_alpha_total:", self.R_i_alpha_total)
        if self.R_i_alpha_list is not None:
            print("len(self.R_i_alpha_list):", len(self.R_i_alpha_list))
        print("self.T_alpha_average:", self.T_alpha_average)
        print("self.T_alpha_std_dev:", self.T_alpha_std_dev)
        print("self.T_alpha_total:", self.T_alpha_total)
        print("self.N_alpha_beta:", self.N_alpha_beta)
        print("self.k_alpha_beta:", self.k_alpha_beta)

class MMVT_data_sample(common_analyze.Data_sample):
    """
    Represent a data sample specific to an MMVT calculation.
    
    Attributes:
    -----------
    model : Model()
        The SEEKR2 model the calculation is being performed on.
        
    k_alpha_beta : defaultdict
        A dictionary whose keys are 2-tuples of source/destination
        anchor indices and whose values are the rates between those
        anchors.
    
    N_i_j_alpha : list
        A list where each entry corresponds to anchor index alpha, and
        are defaultdicts whose keys are 2-tuples of source/destination
        milestone indices, and whose values are counts of transitions
        between those milestones.
    
    R_i_alpha : list
        A list where each entry corresponds to anchor index alpha, and
        are defaultdicts whose keys are integers of source
        milestone indices, and whose values are incubation times of
        transitions between milestones.
        
    T_alpha : list
        A list of total times spent in each anchor.
    
    pi_alpha : numpy.array()
        For each anchor alpha, contains the stationary distribution
        within that anchor.
    
    N_ij : dict
        A dictionary with keys of 2-tupes of source and destination
        milestone, and whose values are the counts of transitions.
        
    R_i : dict
        A dictionary with keys of source milestone indices, and whose
        values are incubation times spent at those milestones.
        
    T : float
        Total time: nothing more than a normalization factor for the 
        calculations.
    
    Q : numpy.array()
        A 2x2 rate matrix for a milestoning calculation. No sink states.
        
    Q_hat : numpy.array()
        A 2x2 rate matrix for a milestoning calculation. Sink state(s) 
        included.
        
    K : numpy.array()
        A Markov transition probability matrix constructed from Q. No
        sink states.
        
    K_hat : numpy.array()
        A Markov transition probability matrix constructed from Q. 
        Sink state(s) included.
        
    p_i : numpy.array()
        Stationary probabilities along the milestones.
        
    free_energy_profile : numpy.array()
        The free energy profile as computed by the stationary 
        probabilities.
        
    MFPTs : dict
        A dictionary whose keys are 2-tuples of milestone end states, 
        and whose values are mean first passage times (MFPTs) between
        those states.
        
    k_off : float
        The overall k-off (in s^-1) from a stationary distribution to 
        the bulk state.
        
    k_ons : dict
        A set of k-ons (in M^-1 * s^-1) from the bulk state to each of
        the end states.
        
    bd_transition_counts : dict
        A dictionary whose keys are bd_milestones, and whose values are
        more dictionaries, whose keys are states the BD simulations 
        can end at, and whose values are the counts of encountering
        those states.
    """
    def __init__(self, model, N_alpha_beta=None, k_alpha_beta=None, 
                 N_i_j_alpha=None, R_i_alpha=None, T_alpha=None):
        self.model = model
        self.N_alpha_beta = N_alpha_beta
        self.k_alpha_beta = k_alpha_beta
        self.k_alpha = []
        self.N_i_j_alpha = N_i_j_alpha
        self.N_alpha = []
        self.R_i_alpha = R_i_alpha
        self.T_alpha = T_alpha
        self.pi_alpha = None
        self.N_ij = None
        self.R_i = None
        self.T = None
        self.Q = None
        self.Q_hat = None
        self.K = None
        self.K_hat = None
        self.p_i = None
        self.p_i_hat = None
        self.free_energy_profile = None
        self.MFPTs = {}
        self.k_off = None
        self.k_ons = {}
        self.b_surface_k_ons_src = None
        self.b_surface_k_on_errors_src = None
        #self.b_surface_reaction_probabilities = None # REMOVE?
        #self.b_surface_reaction_probability_errors = None # REMOVE?
        #self.b_surface_transition_counts = None # REMOVE?
        self.bd_transition_counts = {}
        self.bd_transition_probabilities = {}
        
        if self.N_alpha_beta is None or self.k_alpha_beta is None \
                or self.N_i_j_alpha is None or self.R_i_alpha is None \
                or self.T_alpha is None:
            return
        
        # Fill out N_alpha
        for alpha, anchor in enumerate(model.anchors):
            if anchor.bulkstate:
                continue
            self.N_alpha.append(0)
            for key in self.N_i_j_alpha[alpha]:
                self.N_alpha[alpha] += self.N_i_j_alpha[alpha][key]
            
            k_alpha = 0.0
            for beta, anchor2 in enumerate(model.anchors):
                key = (alpha, beta)
                if key in self.k_alpha_beta:
                    k_alpha += self.k_alpha_beta[key]
            self.k_alpha.append(k_alpha)
            
        return
    
    def calculate_pi_alpha(self):
        """
        Computes the equilibrium probability quantities "pi_alpha" used
        in MMVT theory. The value self.pi_alpha gets set by this 
        function.
        """
        if self.N_alpha_beta is None or self.k_alpha_beta is None \
                or self.N_i_j_alpha is None or self.R_i_alpha is None \
                or self.T_alpha is None:
            raise Exception("Unable to call calculate_pi_alpha(): "\
                            "No statistics present in Data Sample.")
        
        flux_matrix_dimension = self.model.num_anchors
        self.pi_alpha = np.zeros(flux_matrix_dimension)
        flux_matrix = np.zeros((flux_matrix_dimension, flux_matrix_dimension))
        column_sum = np.zeros(flux_matrix_dimension)
        bulk_index = None
        for alpha in range(flux_matrix_dimension):
            anchor1 = self.model.anchors[alpha] # source anchor
            if anchor1.bulkstate:
                assert bulk_index is None, "Only one bulk state is allowed "\
                    "in model"
                flux_matrix[alpha,alpha] = 1.0
                bulk_index = alpha
                continue
                
            dead_end_anchor = False
            if len(anchor1.milestones) == 1:
                dead_end_anchor = True
            for beta in range(flux_matrix_dimension):
                anchor2 = self.model.anchors[beta] # destination anchor
                if anchor2.bulkstate :
                    flux_matrix[alpha, beta] = 1.0
                    id_alias = anchor1.alias_from_neighbor_id(
                        anchor2.index)
                    if id_alias is None:
                        flux_matrix[beta, alpha] = 0.0
                    else:
                        flux_matrix[beta, alpha] = 1.0
                else:
                    if alpha == beta:
                        pass 
                    else:
                        id_alias = anchor1.alias_from_neighbor_id(
                            anchor2.index)
                        if id_alias is None:
                            flux_matrix[alpha, beta] = 0.0
                        else:
                            if dead_end_anchor:
<<<<<<< HEAD
=======
                                # This line was supposed to work for a 1D
                                # Smoluchowski system, but with a 3D
                                # spherical system, the 2.0 needs to be 1.0.
                                #flux_matrix[alpha, beta] = 2.0 *\
                                #     self.k_alpha_beta[(alpha, beta)]
>>>>>>> 48a08618
                                flux_matrix[alpha, beta] = 1.0 *\
                                     self.k_alpha_beta[(alpha, beta)]
                            else:
                                flux_matrix[alpha, beta] = \
                                    self.k_alpha_beta[(alpha, beta)]
                            column_sum[alpha] += flux_matrix[alpha, beta]
                
            flux_matrix[alpha, alpha] = -column_sum[alpha]
            
        prob_equil = np.zeros((flux_matrix_dimension,1))
        prob_equil[bulk_index] = 1.0
        self.pi_alpha = abs(la.solve(flux_matrix.T, prob_equil))
        return
    
    def fill_out_data_quantities(self):
        """
        Compute quantities such as N_ij, R_i, and T for eventual 
        construction of rate matrix Q.
        """
        if self.N_alpha_beta is None or self.k_alpha_beta is None \
                or self.N_i_j_alpha is None or self.R_i_alpha is None \
                or self.T_alpha is None:
            raise Exception("Unable to call fill_out_data_quantities(): "\
                            "No statistics present in Data Sample.")
            
        self.N_ij = defaultdict(float)
        self.R_i = defaultdict(float)
        self.T = 0.0
        sum_pi_alpha_over_T_alpha = 0.0
        for alpha, anchor in enumerate(self.model.anchors):
            if anchor.bulkstate:
                continue
            this_anchor_pi_alpha = float(self.pi_alpha[alpha])
            sum_pi_alpha_over_T_alpha += this_anchor_pi_alpha \
                / self.T_alpha[alpha]
        
        self.T = 1.0 / sum_pi_alpha_over_T_alpha
        assert self.T >= 0.0, "self.T should be positive: {}".format(self.T)
        for alpha, anchor in enumerate(self.model.anchors):
            if anchor.bulkstate:
                continue
            this_anchor_pi_alpha = float(self.pi_alpha[alpha])
            T_alpha = self.T_alpha[alpha]
            assert T_alpha >= 0.0, \
                "T_alpha should be positive: {}".format(T_alpha)
            time_fraction = self.T / T_alpha
            N_i_j_alpha = self.N_i_j_alpha[alpha]
            
            for key in N_i_j_alpha:
                assert time_fraction >= 0.0, \
                    "time_fraction should be positive: {}".format(time_fraction)
                assert this_anchor_pi_alpha >= 0.0, \
                    "this_anchor_pi_alpha should be positive: {}".format(
                        this_anchor_pi_alpha)
                assert N_i_j_alpha[key] >= 0.0, \
                    "N_i_j_alpha[key] should be positive: {}".format(
                        N_i_j_alpha[key])
                self.N_ij[key] += time_fraction * \
                    this_anchor_pi_alpha * N_i_j_alpha[key]
            
            R_i_alpha = self.R_i_alpha[alpha]
            if len(R_i_alpha) > 0:
                for key in R_i_alpha:
                    assert time_fraction >= 0.0, \
                        "time_fraction should be positive: {}".format(time_fraction)
                    assert this_anchor_pi_alpha >= 0.0, \
                        "this_anchor_pi_alpha should be positive: {}".format(
                            this_anchor_pi_alpha)
                    assert R_i_alpha[key] >= 0.0, \
                        "R_i_alpha[key] should be positive: {}".format(
                            R_i_alpha[key])
                    self.R_i[key] += time_fraction * this_anchor_pi_alpha * \
                        R_i_alpha[key]
                        
            else:
                raise Exception("R_i_alpha should always be set.")
                
        return<|MERGE_RESOLUTION|>--- conflicted
+++ resolved
@@ -749,14 +749,11 @@
                             flux_matrix[alpha, beta] = 0.0
                         else:
                             if dead_end_anchor:
-<<<<<<< HEAD
-=======
                                 # This line was supposed to work for a 1D
                                 # Smoluchowski system, but with a 3D
                                 # spherical system, the 2.0 needs to be 1.0.
                                 #flux_matrix[alpha, beta] = 2.0 *\
                                 #     self.k_alpha_beta[(alpha, beta)]
->>>>>>> 48a08618
                                 flux_matrix[alpha, beta] = 1.0 *\
                                      self.k_alpha_beta[(alpha, beta)]
                             else:
